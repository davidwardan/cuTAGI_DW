--- conflicted
+++ resolved
@@ -1,5 +1,8 @@
 # Table of Contents
 * [What is cuTAGI](#What-is-cuTAGI)
+* [User Input](#user-input)
+* [Code Name for Layers and Activation Functions](#code-name-for-layers-and-activation-functions)
+* [Network Architecture](#network-architecture)
 * [Installation](#Installation)
 * [API](#API)
 * [Directory Structure](#directory-structure)
@@ -10,8 +13,6 @@
 ## What is cuTAGI ?
 cuTAGI is an open-source Bayesian neural networks library that is based on Tractable Approximate Gaussian Inference (TAGI) theory. cuTAGI includes several of the common neural network layer architectures such as full-connected, convolutional, and transpose convolutional layers, as well as skip connections, pooling and normalization layers. cuTAGI is capable of performing different tasks such as supervised-learning (i.e., classification and regression), unsupervised-learning (i.e., autoencoder), and reinforcement learning (work in progress).
 
-<<<<<<< HEAD
-=======
 ## User Input
 The user inputs are stored as `.txt` that has to be found in the folder `cfg`. User-inputs for cuTAGI are following:
 ```
@@ -105,7 +106,6 @@
 sigma_v:    1
 ```
 
->>>>>>> d175f56f
 ## Installation
 ### Ubuntu
 To compile all functions, use `make -f Makefile`.
@@ -119,13 +119,10 @@
 Coming soon...
 
 ## API
-<<<<<<< HEAD
-=======
 Here is terminal command line that excecutes the classificaiton task for MNIST images using three convolutional layers [`cfg/mnist_3conv.txt`]().
 ```cpp
 ./main user_input_classification.txt
 ```
->>>>>>> d175f56f
 
 Coming soon...
 
@@ -135,24 +132,24 @@
 ├── bin                         # Object files
 ├── cfg                         # User input (.txt)
 ├── data                        # Database
-├── include                     # Header file
+├── include                     # Header files
 ├── saved_param                 # Saved network's parameters (.csv)
 ├── saved_results               # Saved network's inference (.csv)
 ├── src                         # Source files
-│   ├── common.cpp              # Common functions 
-│   ├── cost.cpp                # Performance metric
-│   ├── dataloader.cpp          # Load train and test data
-│   ├── data_transfer.cu        # Transfer data host from/to device
-│   ├── feed_forward.cu         # Prediction 
-│   ├── global_param_update.cu  # Update network's parameters
-│   ├── indices.cpp             # Pre-compute indices for network
-│   ├── net_init.cpp            # Initialize the network
-│   ├── net_prop.cpp            # Network's properties
-│   ├── param_feed_backward.cu  # Learn network's parameters
-│   ├── state_feed_backward.cu  # Learn network's hidden states
-│   ├── task.cu                 # Perform different tasks 
-│   ├── user_input.cpp          # User input variable
-│   └── utils.cpp               # Different tools
+│   ├── common.cpp              # Common functions 
+│   ├── cost.cpp                # Performance metric
+│   ├── dataloader.cpp          # Load train and test data
+│   ├── data_transfer.cu        # Transfer data host from/to device
+│   ├── feed_forward.cu         # Prediction 
+│   ├── global_param_update.cu  # Update network's parameters
+│   ├── indices.cpp             # Pre-compute indices for network
+│   ├── net_init.cpp            # Initialize the network
+│   ├── net_prop.cpp            # Network's properties
+│   ├── param_feed_backward.cu  # Learn network's parameters
+│   ├── state_feed_backward.cu  # Learn network's hidden states
+│   ├── task.cu                 # Perform different tasks 
+│   ├── user_input.cpp          # User input variable
+│   └── utils.cpp               # Different tools
 ├── config.py                   # Generate network architecture (.txt)
 ├── main.cpp                    # The ui
 
